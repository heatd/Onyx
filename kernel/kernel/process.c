--- conflicted
+++ resolved
@@ -315,7 +315,6 @@
 	process_t *child = process_create(proc->cmd_line, &proc->ctx, proc); /* Create a process with the current
 			  			  * process's info */
 	if(!child)
-<<<<<<< HEAD
 		return -ENOMEM;
 
 	/* Fork the vmm data and the address space */
@@ -332,12 +331,6 @@
 		/* TODO: Cleanup the paging structures */
 		return -ENOMEM;
 	}
-=======
-		return -1;
-	/* Fork the vmm data and the address space */
-	avl_node_t *areas;
-	PML4 *new_pt = vmm_fork_as(&areas); // Fork the address space
->>>>>>> c41c9ab0
 	child->tree = areas;
 	child->cr3 = new_pt; // Set the new cr3
 
