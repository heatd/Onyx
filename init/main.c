--- conflicted
+++ resolved
@@ -11,14 +11,8 @@
 #include <ctype.h>
 #include <sys/syscall.h>
 #include <sys/utsname.h>
-<<<<<<< HEAD
 
 #define MODULE_PREFIX "/usr/lib/modules/"
-=======
-#include <sys/mman.h>
-#include <fcntl.h>
-#define MODULE_PREFIX "/lib/modules/"
->>>>>>> 3c9125de
 #define MODULE_EXT    ".kmod"
 
 void load_modules();
